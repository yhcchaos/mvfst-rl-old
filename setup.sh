--- conflicted
+++ resolved
@@ -125,10 +125,6 @@
   sudo chown root:root "$PREFIX"/bin/mm-*
   sudo chmod 4755 "$PREFIX"/bin/mm-*
 
-<<<<<<< HEAD
-  #conda install -y -c anaconda protobuf=3.12.3
-=======
->>>>>>> b9a715a3
   echo -e "Done installing mahimahi"
 
 }
