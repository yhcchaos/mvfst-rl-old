--- conflicted
+++ resolved
@@ -125,10 +125,6 @@
   sudo chown root:root "$PREFIX"/bin/mm-*
   sudo chmod 4755 "$PREFIX"/bin/mm-*
 
-<<<<<<< HEAD
-  #conda install -y -c anaconda protobuf=3.12.3
-=======
->>>>>>> b9a715a3
   echo -e "Done installing mahimahi"
 
 }
@@ -193,12 +189,6 @@
   echo -e "Done installing mvfst"
 }
 
-<<<<<<< HEAD
-git submodule sync && git submodule update --init --recursive --progress
-
-if [ "$INFERENCE" = false ]; then
-    #setup_pantheon
-=======
 function setup_mahimahi_tunnel() {
   #setup_pantheon_tunnel
   cd "$PANTHEON_DIR"
@@ -256,7 +246,6 @@
   git submodule sync && proxychains git submodule update --init --recursive --progress
   if [ "$INFERENCE" = false ]; then
     setup_pantheon
->>>>>>> b9a715a3
     setup_mahimahi
     setup_grpc
     setup_torchbeast
